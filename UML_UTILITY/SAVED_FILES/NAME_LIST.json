[
    {
<<<<<<< HEAD
        "test_file": "off"
=======
        "rel_test": "off"
    },
    {
        "hey": "off"
    },
    {
        "new_test": "off"
>>>>>>> fcc9d43f
    }
]<|MERGE_RESOLUTION|>--- conflicted
+++ resolved
@@ -1,8 +1,5 @@
 [
     {
-<<<<<<< HEAD
-        "test_file": "off"
-=======
         "rel_test": "off"
     },
     {
@@ -10,6 +7,5 @@
     },
     {
         "new_test": "off"
->>>>>>> fcc9d43f
     }
 ]